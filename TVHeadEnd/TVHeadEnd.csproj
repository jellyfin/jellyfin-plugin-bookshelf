﻿<?xml version="1.0" encoding="utf-8"?>
<Project ToolsVersion="12.0" DefaultTargets="Build" xmlns="http://schemas.microsoft.com/developer/msbuild/2003">
  <Import Project="$(MSBuildExtensionsPath)\$(MSBuildToolsVersion)\Microsoft.Common.props" Condition="Exists('$(MSBuildExtensionsPath)\$(MSBuildToolsVersion)\Microsoft.Common.props')" />
  <PropertyGroup>
    <Configuration Condition=" '$(Configuration)' == '' ">Debug</Configuration>
    <Platform Condition=" '$(Platform)' == '' ">AnyCPU</Platform>
    <ProjectGuid>{255072D7-49B0-4E0A-93D4-C283144499B7}</ProjectGuid>
    <OutputType>Library</OutputType>
    <AppDesignerFolder>Properties</AppDesignerFolder>
    <RootNamespace>TVHeadEnd</RootNamespace>
    <AssemblyName>TVHeadEnd</AssemblyName>
    <TargetFrameworkVersion>v4.5</TargetFrameworkVersion>
    <FileAlignment>512</FileAlignment>
    <TargetFrameworkProfile />
  </PropertyGroup>
  <PropertyGroup Condition=" '$(Configuration)|$(Platform)' == 'Debug|AnyCPU' ">
    <DebugSymbols>true</DebugSymbols>
    <DebugType>full</DebugType>
    <Optimize>true</Optimize>
    <OutputPath>bin\Debug\</OutputPath>
    <DefineConstants>DEBUG;TRACE</DefineConstants>
    <ErrorReport>prompt</ErrorReport>
    <WarningLevel>4</WarningLevel>
    <CheckForOverflowUnderflow>true</CheckForOverflowUnderflow>
  </PropertyGroup>
  <PropertyGroup Condition=" '$(Configuration)|$(Platform)' == 'Release|AnyCPU' ">
    <DebugType>pdbonly</DebugType>
    <Optimize>true</Optimize>
    <OutputPath>bin\Release\</OutputPath>
    <DefineConstants>TRACE</DefineConstants>
    <ErrorReport>prompt</ErrorReport>
    <WarningLevel>4</WarningLevel>
    <DebugSymbols>true</DebugSymbols>
  </PropertyGroup>
  <PropertyGroup>
    <RunPostBuildEvent>Always</RunPostBuildEvent>
  </PropertyGroup>
  <ItemGroup>
    <Reference Include="CommonIO, Version=1.0.0.0, Culture=neutral, processorArchitecture=MSIL">
      <HintPath>packages\CommonIO.1.0.0.8\lib\net45\CommonIO.dll</HintPath>
      <Private>True</Private>
    </Reference>
    <Reference Include="Interfaces.IO, Version=1.0.0.0, Culture=neutral, processorArchitecture=MSIL">
      <HintPath>packages\Interfaces.IO.1.0.0.5\lib\portable-net45+sl4+wp71+win8+wpa81\Interfaces.IO.dll</HintPath>
      <Private>True</Private>
    </Reference>
<<<<<<< HEAD
    <Reference Include="MediaBrowser.Common, Version=3.0.5909.42331, Culture=neutral, processorArchitecture=MSIL">
      <HintPath>..\packages\MediaBrowser.Common.3.0.648\lib\net45\MediaBrowser.Common.dll</HintPath>
      <Private>True</Private>
    </Reference>
    <Reference Include="MediaBrowser.Controller, Version=3.0.5909.42330, Culture=neutral, processorArchitecture=MSIL">
      <HintPath>..\packages\MediaBrowser.Server.Core.3.0.648\lib\net45\MediaBrowser.Controller.dll</HintPath>
      <Private>True</Private>
    </Reference>
    <Reference Include="MediaBrowser.Model, Version=3.0.5909.42332, Culture=neutral, processorArchitecture=MSIL">
      <HintPath>..\packages\MediaBrowser.Common.3.0.648\lib\net45\MediaBrowser.Model.dll</HintPath>
=======
    <Reference Include="MediaBrowser.Common, Version=3.0.5984.21187, Culture=neutral, processorArchitecture=MSIL">
      <HintPath>packages\MediaBrowser.Common.3.0.648\lib\net45\MediaBrowser.Common.dll</HintPath>
      <Private>True</Private>
    </Reference>
    <Reference Include="MediaBrowser.Controller, Version=3.0.5984.21186, Culture=neutral, processorArchitecture=MSIL">
      <HintPath>packages\MediaBrowser.Server.Core.3.0.648\lib\net45\MediaBrowser.Controller.dll</HintPath>
      <Private>True</Private>
    </Reference>
    <Reference Include="MediaBrowser.Model, Version=3.0.5984.21188, Culture=neutral, processorArchitecture=MSIL">
      <HintPath>packages\MediaBrowser.Common.3.0.648\lib\net45\MediaBrowser.Model.dll</HintPath>
>>>>>>> 92895086
      <Private>True</Private>
    </Reference>
    <Reference Include="Patterns.Logging, Version=1.0.5494.41209, Culture=neutral, processorArchitecture=MSIL">
      <HintPath>packages\Patterns.Logging.1.0.0.2\lib\portable-net45+sl4+wp71+win8+wpa81\Patterns.Logging.dll</HintPath>
      <Private>True</Private>
    </Reference>
    <Reference Include="System" />
    <Reference Include="System.Core" />
    <Reference Include="System.Drawing" />
    <Reference Include="System.Numerics" />
    <Reference Include="System.Xml.Linq" />
    <Reference Include="System.Data.DataSetExtensions" />
    <Reference Include="Microsoft.CSharp" />
    <Reference Include="System.Data" />
    <Reference Include="System.Xml" />
  </ItemGroup>
  <ItemGroup>
    <Compile Include="DataHelper\ChannelDataHelper.cs" />
    <Compile Include="DataHelper\AutorecDataHelper.cs" />
    <Compile Include="DataHelper\DvrDataHelper.cs" />
    <Compile Include="DataHelper\TunerDataHelper.cs" />
    <Compile Include="Helper\ByteBuffer.cs" />
    <Compile Include="Helper\ByteList.cs" />
    <Compile Include="Helper\DateTimeHelper.cs" />
    <Compile Include="Helper\SHA1helper.cs" />
    <Compile Include="Helper\SizeQueue.cs" />
    <Compile Include="HTSConnectionHandler.cs" />
    <Compile Include="HTSP\HTSConnectionAsync.cs" />
    <Compile Include="HTSP\HTSConnectionListener.cs" />
    <Compile Include="HTSP\HTSMessage.cs" />
    <Compile Include="HTSP\HTSResponseHandler.cs" />
    <Compile Include="HTSP_Responses\GetEventsResponseHandler.cs" />
    <Compile Include="HTSP_Responses\LoopBackResponseHandler.cs" />
    <Compile Include="Configuration\PluginConfiguration.cs" />
    <Compile Include="LiveTvService.cs" />
    <Compile Include="Plugin.cs" />
    <Compile Include="Properties\AssemblyInfo.cs" />
    <Compile Include="Configuration\TVHclientConfigurationPage .cs" />
    <Compile Include="TimeoutHelper\TaskWithTimeoutResult.cs" />
    <Compile Include="TimeoutHelper\TaskWithTimeoutRunner.cs" />
    <Compile Include="TunerHost.cs" />
  </ItemGroup>
  <ItemGroup>
    <EmbeddedResource Include="Configuration\configPage.html" />
  </ItemGroup>
  <ItemGroup>
    <Content Include="Images\TVHeadEnd.png" />
  </ItemGroup>
  <ItemGroup>
    <None Include="packages.config" />
  </ItemGroup>
  <Import Project="$(MSBuildToolsPath)\Microsoft.CSharp.targets" />
  <PropertyGroup>
    <PostBuildEvent>xcopy "$(TargetPath)" "%25AppData%25\MediaBrowser-Server\Plugins\" /y</PostBuildEvent>
  </PropertyGroup>
  <!-- To modify your build process, add your task inside one of the targets below and uncomment it. 
       Other similar extension points exist, see Microsoft.Common.targets.
  <Target Name="BeforeBuild">
  </Target>
  <Target Name="AfterBuild">
  </Target>
  -->
</Project><|MERGE_RESOLUTION|>--- conflicted
+++ resolved
@@ -44,7 +44,6 @@
       <HintPath>packages\Interfaces.IO.1.0.0.5\lib\portable-net45+sl4+wp71+win8+wpa81\Interfaces.IO.dll</HintPath>
       <Private>True</Private>
     </Reference>
-<<<<<<< HEAD
     <Reference Include="MediaBrowser.Common, Version=3.0.5909.42331, Culture=neutral, processorArchitecture=MSIL">
       <HintPath>..\packages\MediaBrowser.Common.3.0.648\lib\net45\MediaBrowser.Common.dll</HintPath>
       <Private>True</Private>
@@ -55,7 +54,6 @@
     </Reference>
     <Reference Include="MediaBrowser.Model, Version=3.0.5909.42332, Culture=neutral, processorArchitecture=MSIL">
       <HintPath>..\packages\MediaBrowser.Common.3.0.648\lib\net45\MediaBrowser.Model.dll</HintPath>
-=======
     <Reference Include="MediaBrowser.Common, Version=3.0.5984.21187, Culture=neutral, processorArchitecture=MSIL">
       <HintPath>packages\MediaBrowser.Common.3.0.648\lib\net45\MediaBrowser.Common.dll</HintPath>
       <Private>True</Private>
@@ -66,7 +64,6 @@
     </Reference>
     <Reference Include="MediaBrowser.Model, Version=3.0.5984.21188, Culture=neutral, processorArchitecture=MSIL">
       <HintPath>packages\MediaBrowser.Common.3.0.648\lib\net45\MediaBrowser.Model.dll</HintPath>
->>>>>>> 92895086
       <Private>True</Private>
     </Reference>
     <Reference Include="Patterns.Logging, Version=1.0.5494.41209, Culture=neutral, processorArchitecture=MSIL">
