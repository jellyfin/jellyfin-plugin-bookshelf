﻿using System.Threading;
using EmbyTV.EPGProvider.Responses;
using EmbyTV.GeneralHelpers;
using MediaBrowser.Common.Net;
using MediaBrowser.Controller.LiveTv;
using MediaBrowser.Model.LiveTv;
using MediaBrowser.Model.Logging;
using MediaBrowser.Model.Serialization;
using System;
using System.Collections.Generic;
using System.Globalization;
using System.IO;
using System.Linq;
using System.Threading.Tasks;
using MediaBrowser.Model.Net;

namespace EmbyTV.EPGProvider
{
    public class SchedulesDirect : IEpgSupplier
    {
        public string username;
        public string _lineup;
        private string password;
        private string token;
        private string apiUrl;
        private Dictionary<string, ScheduleDirect.Station> channelPair;
        private readonly ILogger _logger;
        private readonly IJsonSerializer _jsonSerializer;
        private readonly IHttpClient _httpClient;
        public bool badPassword = false;
        

        public SchedulesDirect(string username, string password, string lineup, ILogger logger, IJsonSerializer jsonSerializer, IHttpClient httpClient)
        {
            this.username = username;
            this.password = password;
            this._lineup = lineup;
            _logger = logger;
            _jsonSerializer = jsonSerializer;
            _httpClient = httpClient;
            apiUrl = "https://json.schedulesdirect.org/20141201";
        }

        public async Task GetToken(CancellationToken cancellationToken)
        {

            if (!String.IsNullOrWhiteSpace(username) && !String.IsNullOrWhiteSpace(password))
            {
                var httpOptions = new HttpRequestOptions()
                {
                    Url = apiUrl + "/token",
                    UserAgent = "Emby-Server",
                    RequestContent = "{\"username\":\"" + username + "\",\"password\":\"" + password + "\"}",
                    CancellationToken = cancellationToken
                };
                _logger.Info("Obtaining token from Schedules Direct from addres: " + httpOptions.Url + " with body " +
                             httpOptions.RequestContent);
                try
                {
                    using (var responce = await _httpClient.Post(httpOptions))
                    {
                        var root = _jsonSerializer.DeserializeFromStream<ScheduleDirect.Token>(responce.Content);
                        if (root.message == "OK")
                        {
                            token = root.token;
                            _logger.Info("Authenticated with Schedules Direct token: " + token);
                            badPassword = false;
                        }
                        else
                        {
                            throw new ApplicationException("Could not authenticate with Schedules Direct Error: " +
                                                           root.message);
                        }
                    }
                }
                catch (HttpException e)
                {
                    _logger.Error("Bad username or password for schedules direct");
                    password = "";
                    token = "";
                    badPassword = true;
                }
            }
            else
            {
                token = "";
            }
        }

        public async Task<IEnumerable<ChannelInfo>> getChannelInfo(IEnumerable<ChannelInfo> channelsInfo, CancellationToken cancellationToken)
        {
            await GetToken(cancellationToken);
            if (!String.IsNullOrWhiteSpace(token))
            {
                if (!String.IsNullOrWhiteSpace(_lineup))
                {
                    var httpOptions = new HttpRequestOptionsMod()
                    {
                        Url = apiUrl + "/lineups/" + _lineup,
                        UserAgent = "Emby-Server",
                        Token = token,
                        CancellationToken = cancellationToken
                    };
                    channelPair = new Dictionary<string, ScheduleDirect.Station>();
                    using (var response = await _httpClient.Get(httpOptions))
                    {
                        var root = _jsonSerializer.DeserializeFromStream<ScheduleDirect.Channel>(response);
                        _logger.Info("Found " + root.map.Count() + " channels on the lineup on ScheduleDirect");
                        _logger.Info("Mapping Stations to Channel");
                        foreach (ScheduleDirect.Map map in root.map)
                        {
                            channelPair.Add(map.channel.TrimStart('0'), root.stations.First(item => item.stationID == map.stationID));
                        }
                        _logger.Info("Added " + channelPair.Count() + " channels to the dictionary");
                        string channelName;
                        foreach (ChannelInfo channel in channelsInfo)
                        {
                            //  Helper.logger.Info("Modifyin channel " + channel.Number);
                            if (channelPair.ContainsKey(channel.Number))
                            {
<<<<<<< HEAD
                                if (channelPair[channel.Number].logo != null) { channel.ImageUrl = channelPair[channel.Number].logo.URL; }
=======
                                if (channelPair[channel.Number].logo != null) { channel.ImageUrl = channelPair[channel.Number].logo.URL;
                                channel.HasImage = true; }
>>>>>>> 728f0289
                                if (channelPair[channel.Number].affiliate != null) { channelName = channelPair[channel.Number].affiliate; }
                                else { channelName = channelPair[channel.Number].name; }
                                channel.Name = channelName;
                                //channel.Id = channelPair[channel.Number].stationID;
                            }
                            else { _logger.Info("Schedules Direct doesnt have data for channel: " + channel.Number + " " + channel.Name); }
                        }
                    }
                }
            }
            return channelsInfo;
        }

        public async Task<IEnumerable<ProgramInfo>> getTvGuideForChannel(string channelNumber, DateTime start, DateTime end, CancellationToken cancellationToken)
        {
             await GetToken(cancellationToken);
            if (!String.IsNullOrWhiteSpace(_lineup) && !String.IsNullOrWhiteSpace(token))
            {
                HttpRequestOptionsMod httpOptions = new HttpRequestOptionsMod()
                {
                    Url = apiUrl + "/schedules",
                    UserAgent = "Emby-Server",
                    Token = token,
                    CancellationToken = cancellationToken
                };
                _logger.Info("Schedules 1");
                List<string> dates = new List<string>();
                int numberOfDay = 0;
                DateTime lastEntry = start;
                while (lastEntry != end)
                {
                    lastEntry = start.AddDays(numberOfDay);
                    dates.Add(lastEntry.ToString("yyyy-MM-dd"));
                    numberOfDay++;
                }
                _logger.Info("Schedules dates is null?" +
                             (dates != null || dates.All(x => string.IsNullOrWhiteSpace(x))));
                _logger.Info("Date count?" + dates[0]);

                string stationID = channelPair[channelNumber].stationID;
                _logger.Info("Channel ?" + stationID);
                List<ScheduleDirect.RequestScheduleForChannel> requestList =
                    new List<ScheduleDirect.RequestScheduleForChannel>()
                    {
                        new ScheduleDirect.RequestScheduleForChannel()
                        {
                            stationID = stationID,
                            date = dates
                        }
                    };

                _logger.Info("Schedules 3");
                _logger.Info("Request string for schedules is: " + _jsonSerializer.SerializeToString(requestList));
                httpOptions.RequestContent = _jsonSerializer.SerializeToString(requestList);
                _logger.Info("Schedules 5");
                using (var response = await _httpClient.Post(httpOptions))
                {
                    StreamReader reader = new StreamReader(response.Content);
                    string responseString = reader.ReadToEnd();
                    _logger.Info("Schedules 6");
                    responseString = "{ \"days\":" + responseString + "}";
                    var root = _jsonSerializer.DeserializeFromString<ScheduleDirect.Schedules>(responseString);
                    // Helper.logger.Info("Found " + root.Count() + " programs on "+channelNumber +" ScheduleDirect");
                    List<ProgramInfo> programsInfo = new List<ProgramInfo>();
                    httpOptions = new HttpRequestOptionsMod()
                    {
                        Url = apiUrl + "/programs",
                        UserAgent = "Emby-Server",
                        Token = token,
                        CancellationToken = cancellationToken
                    };
                    // httpOptions.SetRequestHeader("Accept-Encoding", "deflate,gzip");
                    httpOptions.EnableHttpCompression = true;
                    string requestBody = "";
                    List<string> programsID = new List<string>();
                    List<string> imageID = new List<string>();
                    Dictionary<string, List<string>> haveImageID = new Dictionary<string, List<string>>();
                    foreach (ScheduleDirect.Day day in root.days)
                    {
                        foreach (ScheduleDirect.Program schedule in day.programs)
                        {
                            var imageId = schedule.programID.Substring(0, 10);
                            programsID.Add(schedule.programID);
                            imageID.Add(imageId);

                            if (!haveImageID.ContainsKey(imageId))
                            {
                                haveImageID.Add(imageId, new List<string>());
                            }
                            if (!haveImageID[imageId].Contains(schedule.programID))
                            {
                                haveImageID[imageId].Add(schedule.programID);
                            }
                        }
                    }
                    _logger.Info("finish creating dict: ");

                    programsID = programsID.Distinct().ToList();
                    imageID = imageID.Distinct().ToList();


                    requestBody = "[\"" + string.Join("\", \"", programsID) + "\"]";
                    httpOptions.RequestContent = requestBody;
                    using (var innerResponse = await _httpClient.Post(httpOptions))
                    {
                        using (var innerReader = new StreamReader(innerResponse.Content))
                        {
                            responseString = innerReader.ReadToEnd();
                            responseString = "{ \"result\":" + responseString + "}";
                            var programDetails =
                                _jsonSerializer.DeserializeFromString<ScheduleDirect.ProgramDetailsResilt>(
                                    responseString);
                            Dictionary<string, ScheduleDirect.ProgramDetails> programDict =
                                programDetails.result.ToDictionary(p => p.programID, y => y);



                            foreach (ScheduleDirect.Day day in root.days)
                            {
                                foreach (ScheduleDirect.Program schedule in day.programs)
                                {
                                    _logger.Info("Proccesing Schedule for statio ID " + stationID +
                                                 " which corresponds to channel" + channelNumber + " and program id " +
                                                 schedule.programID);

                                    programsInfo.Add(GetProgram(channelNumber, schedule, programDict[schedule.programID]));
                                }
                            }
                            _logger.Info("Finished with TVData");
                            return programsInfo;
                        }
                    }
                }
            }
            return (IEnumerable<ProgramInfo>)new List<ProgramInfo>();
        }

        private ProgramInfo GetProgram(string channel, ScheduleDirect.Program programInfo, ScheduleDirect.ProgramDetails details)
        {
            DateTime startAt = DateTime.ParseExact(programInfo.airDateTime, "yyyy'-'MM'-'dd'T'HH':'mm':'ss'Z'", CultureInfo.InvariantCulture);
            DateTime endAt = startAt.AddSeconds(programInfo.duration);
            ProgramAudio audioType = ProgramAudio.Mono;
            bool hdtv = false;
            bool repeat = (programInfo.@new == null);
            string newID = programInfo.programID + "T" + startAt.Ticks + "C" + channel;


            if (programInfo.audioProperties != null) { if (programInfo.audioProperties.Exists(item => item == "stereo")) { audioType = ProgramAudio.Stereo; } else { audioType = ProgramAudio.Mono; } }

            if ((programInfo.videoProperties != null)) { hdtv = programInfo.videoProperties.Exists(item => item == "hdtv"); }

            string desc = "";
            if (details.descriptions != null)
            {
                if (details.descriptions.description1000 != null) { desc = details.descriptions.description1000[0].description; }
                else if (details.descriptions.description100 != null) { desc = details.descriptions.description100[0].description; }
            }
            ScheduleDirect.Gracenote gracenote;
            string EpisodeTitle = "";
            if (details.metadata != null)
            {
                gracenote = details.metadata.Find(x => x.Gracenote != null).Gracenote;
                if (details.eventDetails.subType == "Series") { EpisodeTitle = "Season: " + gracenote.season + " Episode: " + gracenote.episode; }
                if (details.episodeTitle150 != null) { EpisodeTitle = EpisodeTitle + " " + details.episodeTitle150; }
            }
            if (details.episodeTitle150 != null) { EpisodeTitle = EpisodeTitle + " " + details.episodeTitle150; }
            bool hasImage = false;
            var imageLink = "";
            /*
            if (!details.hasImageArtwork != null) {
                hasImage = true;
                imageLink = details.images;

            }
             */
            var info = new ProgramInfo
            {
                ChannelId = channel,
                Id = newID,
                Overview = desc,
                StartDate = startAt,
                EndDate = endAt,
                Genres = new List<string>() { "N/A" },
                Name = details.titles[0].title120 ?? "Unkown",
                OfficialRating = "0",
                CommunityRating = null,
                EpisodeTitle = EpisodeTitle,
                Audio = audioType,
                IsHD = hdtv,
                IsRepeat = repeat,
                IsSeries = (details.eventDetails.subType == "Series"),
                ImageUrl = imageLink,
                HasImage = hasImage,
                IsNews = false,
                IsKids = false,
                IsSports = false,
                IsLive = false,
                IsMovie = false,
                IsPremiere = false,

            };
            //logger.Info("Done init");
            if (null != details.originalAirDate)
            {
                info.OriginalAirDate = DateTime.Parse(details.originalAirDate);
            }

            if (details.genres != null)
            {
                info.Genres = details.genres.Where(g => !string.IsNullOrWhiteSpace(g)).ToList();
                info.IsNews = details.genres.Contains("news", StringComparer.OrdinalIgnoreCase);
                info.IsMovie = details.genres.Contains("Feature Film", StringComparer.OrdinalIgnoreCase) || (details.movie != null);
                info.IsKids = false;
                info.IsSports = details.genres.Contains("sports", StringComparer.OrdinalIgnoreCase) ||
                    details.genres.Contains("Sports non-event", StringComparer.OrdinalIgnoreCase) ||
                    details.genres.Contains("Sports event", StringComparer.OrdinalIgnoreCase) ||
                    details.genres.Contains("Sports talk", StringComparer.OrdinalIgnoreCase) ||
                    details.genres.Contains("Sports news", StringComparer.OrdinalIgnoreCase);
            }
            return info;
        }
        public bool checkExist(object obj)
        {
            if (obj != null)
            {
                return true;
            }
            return false;
        }
        public async Task<List<string>> getLineups(CancellationToken cancellationToken)
        {
            List<string> Lineups = new List<string>();
            await GetToken(cancellationToken);
            if (!String.IsNullOrWhiteSpace(token))
            {
                _logger.Info("Lineups on account ");
                var httpOptions = new HttpRequestOptionsMod()
                {
                    Url = apiUrl + "/lineups",
                    UserAgent = "Emby-Server",
                    Token = token,
                    CancellationToken = cancellationToken
                };
                var check = false;
                using (Stream responce = await _httpClient.Get(httpOptions).ConfigureAwait(false))
                {
                    var root = _jsonSerializer.DeserializeFromStream<ScheduleDirect.Lineups>(responce);
                    _logger.Info("Lineups on account ");
                    if (root.lineups != null)
                    {
                        foreach (ScheduleDirect.Lineup lineup in root.lineups)
                        {
                            _logger.Info("Lineups ID: " + lineup.lineup);
                            if (lineup.lineup == _lineup)
                            {
                                check = true;
                            }
                            Lineups.Add(lineup.lineup);
                        }
                        if (!String.IsNullOrWhiteSpace(_lineup) && !check)
                        {
                            await addHeadEnd(cancellationToken);
                        }
                    }
                    else
                    {
                        _logger.Info("No lineups on account");
                        Lineups.Add("");
                    }
                    return Lineups;
                }
            }
            Lineups.Add("");
            return Lineups;
        }
        public async Task<Dictionary<string, string>> getHeadends(string zipcode, CancellationToken cancellationToken)
        {
            Dictionary<string, string> lineups = new Dictionary<string, string>();
            await GetToken(cancellationToken);
            if (!String.IsNullOrWhiteSpace(token) && !String.IsNullOrWhiteSpace(zipcode))
            {
                _logger.Info("Headends on account ");
                var httpOptions = new HttpRequestOptionsMod()
                {
                    Url = apiUrl + "/headends?country=USA&postalcode=" + zipcode,
                    UserAgent = "Emby-Server",
                    Token = token,
                    CancellationToken = cancellationToken
                };

                using (Stream responce = await _httpClient.Get(httpOptions).ConfigureAwait(false))
                {
                    var root = _jsonSerializer.DeserializeFromStream<List<ScheduleDirect.Headends>>(responce);
                    _logger.Info("Lineups on account ");
                    if (root != null)
                    {
                        foreach (ScheduleDirect.Headends headend in root)
                        {
                            _logger.Info("Headend: " + headend.headend);
                            foreach (ScheduleDirect.Lineup lineup in headend.lineups)
                                if (!String.IsNullOrWhiteSpace(lineup.name))
                                {
                                    _logger.Info("Headend: " + lineup.uri.Substring(18));
                                    lineups.Add(lineup.name, lineup.uri.Substring(18));
                                }
                        }
                    }
                    else
                    {
                        _logger.Info("No lineups on account");
                    }
                }
            }
            return lineups;
        }

        public async Task addHeadEnd(CancellationToken cancellationToken)
        {
            await GetToken(cancellationToken);
            if (!String.IsNullOrWhiteSpace(token) && !String.IsNullOrWhiteSpace(_lineup))
            {
                _logger.Info("Adding new LineUp ");
                var httpOptions = new HttpRequestOptionsMod()
                {
                    Url = apiUrl + "/lineups/" + _lineup,
                    UserAgent = "Emby-Server",
                    Token = token,
                    CancellationToken = cancellationToken
                };

                using (var response = await _httpClient.SendAsync(httpOptions, "PUT"))
                {
                    
                }
            }
        }
    }
}<|MERGE_RESOLUTION|>--- conflicted
+++ resolved
@@ -118,12 +118,8 @@
                             //  Helper.logger.Info("Modifyin channel " + channel.Number);
                             if (channelPair.ContainsKey(channel.Number))
                             {
-<<<<<<< HEAD
-                                if (channelPair[channel.Number].logo != null) { channel.ImageUrl = channelPair[channel.Number].logo.URL; }
-=======
                                 if (channelPair[channel.Number].logo != null) { channel.ImageUrl = channelPair[channel.Number].logo.URL;
                                 channel.HasImage = true; }
->>>>>>> 728f0289
                                 if (channelPair[channel.Number].affiliate != null) { channelName = channelPair[channel.Number].affiliate; }
                                 else { channelName = channelPair[channel.Number].name; }
                                 channel.Name = channelName;
