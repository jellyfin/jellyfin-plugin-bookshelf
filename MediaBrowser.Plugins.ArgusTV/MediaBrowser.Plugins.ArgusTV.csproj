--- conflicted
+++ resolved
@@ -32,7 +32,6 @@
     <WarningLevel>4</WarningLevel>
   </PropertyGroup>
   <ItemGroup>
-<<<<<<< HEAD
     <Reference Include="MediaBrowser.Common, Version=3.0.5416.20318, Culture=neutral, processorArchitecture=MSIL">
       <SpecificVersion>False</SpecificVersion>
       <HintPath>..\packages\MediaBrowser.Common.3.0.504\lib\net45\MediaBrowser.Common.dll</HintPath>
@@ -53,7 +52,6 @@
     </Reference>
     <Reference Include="Microsoft.Threading.Tasks.Extensions.Desktop">
       <HintPath>..\packages\Microsoft.Bcl.Async.1.0.168\lib\net40\Microsoft.Threading.Tasks.Extensions.Desktop.dll</HintPath>
-=======
     <Reference Include="MediaBrowser.Common">
       <HintPath>..\packages\MediaBrowser.Common.3.0.509\lib\net45\MediaBrowser.Common.dll</HintPath>
     </Reference>
@@ -63,7 +61,6 @@
     <Reference Include="MediaBrowser.Model, Version=3.0.5429.34996, Culture=neutral, processorArchitecture=MSIL">
       <SpecificVersion>False</SpecificVersion>
       <HintPath>..\packages\MediaBrowser.Common.3.0.509\lib\net45\MediaBrowser.Model.dll</HintPath>
->>>>>>> d2c61876
     </Reference>
     <Reference Include="System" />
     <Reference Include="System.Core" />
