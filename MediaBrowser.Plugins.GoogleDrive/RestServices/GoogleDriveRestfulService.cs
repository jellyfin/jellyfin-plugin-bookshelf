﻿using System;
<<<<<<< HEAD
using System.Net;
=======
using System.Text.RegularExpressions;
>>>>>>> b0ad30f8
using System.Threading;
using System.Threading.Tasks;
using MediaBrowser.Controller.Net;
using MediaBrowser.Plugins.GoogleDrive.Configuration;

namespace MediaBrowser.Plugins.GoogleDrive.RestServices
{
    [Authenticated]
    public class GoogleDriveRestfulService2 : IRestfulService
    {
        private readonly IConfigurationRetriever _configurationRetriever;
        private readonly IGoogleAuthService _googleAuthService;
        private readonly IGoogleDriveService _googleDriveService;

        public GoogleDriveRestfulService2(IConfigurationRetriever configurationRetriever, IGoogleAuthService googleAuthService, IGoogleDriveService googleDriveService)
        {
            _configurationRetriever = configurationRetriever;
            _googleAuthService = googleAuthService;
            _googleDriveService = googleDriveService;
        }

        public void Delete(DeleteSyncTarget request)
        {
            _configurationRetriever.RemoveSyncAccount(request.Id);
        }

        public async Task Post(AddSyncTarget request)
        {
            var config = _configurationRetriever.GetGeneralConfiguration();
            var refreshToken = await GetRefreshToken(request);

            var syncAccount = new GoogleDriveSyncAccount
            {
                Id = Guid.NewGuid().ToString(),
                Name = HttpUtility.UrlDecode(request.Name),
                EnableForEveryone = request.EnableForEveryone,
                UserIds = request.UserIds,
                RefreshToken = refreshToken,
                FolderId = await GetOrCreateFolder(config.GoogleDriveClientId, config.GoogleDriveClientSecret, refreshToken)
            };

            if (!string.IsNullOrEmpty(request.Id))
            {
                syncAccount.Id = request.Id;
            }

            _configurationRetriever.AddSyncAccount(syncAccount);
        }

        public GoogleDriveSyncAccount Get(GetSyncTarget request)
        {
            return _configurationRetriever.GetSyncAccount(request.Id);
        }

        public string Get(UrlEncodeRequest request)
        {
            var encoded = HttpUtility.UrlEncode(request.Str);

            return Regex.Replace(encoded, @"%[a-f0-9]{2}", m => m.Value.ToUpperInvariant());
        }

        private async Task<string> GetRefreshToken(AddSyncTarget request)
        {
            var config = _configurationRetriever.GetGeneralConfiguration();
<<<<<<< HEAD
            var redirectUri = WebUtility.UrlDecode(request.RedirectUri);
=======
            var redirectUri = request.RedirectUri;
>>>>>>> b0ad30f8

            var token = await _googleAuthService.GetToken(request.Code, redirectUri, config.GoogleDriveClientId, config.GoogleDriveClientSecret, CancellationToken.None);
            return token.refresh_token;
        }

        private async Task<string> GetOrCreateFolder(string clientId, string clientSecret, string refreshToken)
        {
            var googleCredentials = new GoogleCredentials
            {
                ClientId = clientId,
                ClientSecret = clientSecret,
                RefreshToken = refreshToken
            };

            return await _googleDriveService.GetOrCreateFolder(Constants.GoogleDriveFolderName, googleCredentials, CancellationToken.None);
        }
    }
}<|MERGE_RESOLUTION|>--- conflicted
+++ resolved
@@ -1,11 +1,9 @@
 ﻿using System;
-<<<<<<< HEAD
 using System.Net;
-=======
 using System.Text.RegularExpressions;
->>>>>>> b0ad30f8
 using System.Threading;
 using System.Threading.Tasks;
+using System.Web;
 using MediaBrowser.Controller.Net;
 using MediaBrowser.Plugins.GoogleDrive.Configuration;
 
@@ -38,7 +36,7 @@
             var syncAccount = new GoogleDriveSyncAccount
             {
                 Id = Guid.NewGuid().ToString(),
-                Name = HttpUtility.UrlDecode(request.Name),
+                Name = WebUtility.UrlDecode(request.Name),
                 EnableForEveryone = request.EnableForEveryone,
                 UserIds = request.UserIds,
                 RefreshToken = refreshToken,
@@ -60,7 +58,7 @@
 
         public string Get(UrlEncodeRequest request)
         {
-            var encoded = HttpUtility.UrlEncode(request.Str);
+            var encoded = WebUtility.UrlEncode(request.Str);
 
             return Regex.Replace(encoded, @"%[a-f0-9]{2}", m => m.Value.ToUpperInvariant());
         }
@@ -68,11 +66,7 @@
         private async Task<string> GetRefreshToken(AddSyncTarget request)
         {
             var config = _configurationRetriever.GetGeneralConfiguration();
-<<<<<<< HEAD
-            var redirectUri = WebUtility.UrlDecode(request.RedirectUri);
-=======
             var redirectUri = request.RedirectUri;
->>>>>>> b0ad30f8
 
             var token = await _googleAuthService.GetToken(request.Code, redirectUri, config.GoogleDriveClientId, config.GoogleDriveClientSecret, CancellationToken.None);
             return token.refresh_token;
