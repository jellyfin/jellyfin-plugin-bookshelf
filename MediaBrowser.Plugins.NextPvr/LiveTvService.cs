<<<<<<< HEAD
﻿using System;
using System.Globalization;
=======
﻿using MediaBrowser.Common.Net;
using MediaBrowser.Controller.LiveTv;
using MediaBrowser.Model.LiveTv;
using MediaBrowser.Plugins.NextPvr.Helpers;
using System;
using System.Collections.Generic;
>>>>>>> 0c142046
using System.IO;
using System.Linq;
using System.Text;
using System.Threading;
using System.Threading.Tasks;
using System.Xml;

namespace MediaBrowser.Plugins.NextPvr
{
    /// <summary>
    /// Class LiveTvService
    /// </summary>
    public class LiveTvService : ILiveTvService
    {
        private readonly IHttpClient _httpClient;

        private string Sid { get; set; }
        private string Salt { get; set; }

        private string WebserviceUrl { get; set; }
        private int Port { get; set; }
        private string Pin { get; set; }

        private bool IsConnected { get; set; }

        public LiveTvService(IHttpClient httpClient)
        {
            _httpClient = httpClient;

            WebserviceUrl = Plugin.Instance.Configuration.WebServiceUrl;
            Port = Plugin.Instance.Configuration.Port;
            Pin = Plugin.Instance.Configuration.Pin;
            
            if(string.IsNullOrEmpty(WebserviceUrl) && string.IsNullOrEmpty(Port.ToString(CultureInfo.InvariantCulture)) && string.IsNullOrEmpty(Pin))
            {
                InitiateSession();
                Login();
            }
        }

        /// <summary>
        /// Initiate the nextPvr session
        /// </summary>
        internal void InitiateSession()
        {
            string html;

            HttpRequestOptions options = new HttpRequestOptions()
                {
                    // This moment only device name xbmc is available
                    Url = string.Format("{0}:{1}/service?method=session.initiate&ver=1.0&device=xbmc", WebserviceUrl,Port)
                };

            using (var reader = new StreamReader( _httpClient.Get(options).Result))
            {
                html = reader.ReadToEnd();
            }


            if (XmlHelper.GetSingleNode(html, "//rsp/@stat").InnerXml.ToLower() == "ok")
            {
                Salt = XmlHelper.GetSingleNode(html, "//rsp/salt").InnerXml;
                Sid = XmlHelper.GetSingleNode(html, "//rsp/sid").InnerXml;
            }
        }

        internal void Login()
        {
            string html;

            var md5 = EncryptionHelper.GetMd5Hash(Pin);
            StringBuilder strb = new StringBuilder();

            strb.Append(":");
            strb.Append(md5);
            strb.Append(":");
            strb.Append(Salt);

            var md5Result = EncryptionHelper.GetMd5Hash(strb.ToString());

            HttpRequestOptions options = new HttpRequestOptions()
            {
                // This moment only device name xbmc is available
                Url = string.Format("{0}:{1}/service?method=session.login&&sid={2}&md5={3}", WebserviceUrl, Port, Sid,md5Result)            
            };

            using (var reader = new StreamReader(_httpClient.Get(options).Result))
            {
                html = reader.ReadToEnd();
            }

            if (XmlHelper.GetSingleNode(html, "//rsp/@stat").InnerXml.ToLower() == "ok")
          {
              IsConnected = true;
          }

        }

        /// <summary>
        /// Gets the channels async.
        /// </summary>
        /// <param name="cancellationToken">The cancellation token.</param>
        /// <returns>Task{IEnumerable{ChannelInfo}}.</returns>
        public async Task<IEnumerable<ChannelInfo>> GetChannelsAsync(CancellationToken cancellationToken)
        {
            List<ChannelInfo> channels = new List<ChannelInfo>();

            if (IsConnected)
            {
                string html;
               

                HttpRequestOptions options = new HttpRequestOptions()
                    {
                        CancellationToken = cancellationToken,
                        Url = string.Format("{0}:{1}/service?method=channel.list&sid={2}", WebserviceUrl, Port, Sid)
                    };

                using (var reader = new StreamReader(_httpClient.Get(options).Result))
                {
                    html = reader.ReadToEnd();
                }

                if (XmlHelper.GetSingleNode(html, "//rsp/@stat").InnerXml.ToLower() == "ok")
                {
                    channels.AddRange(from XmlNode node in XmlHelper.GetMultipleNodes(html, "//rsp/channels/channel")
                                      select new ChannelInfo()
                                          {
                                              Id = XmlHelper.GetSingleNode(node.OuterXml, "//id").InnerXml,
                                              Name = XmlHelper.GetSingleNode(node.OuterXml, "//name").InnerXml,
                                              ChannelType = ChannelHelper.GetChannelType(XmlHelper.GetSingleNode(node.OuterXml, "//type").InnerXml),
                                              ServiceName = Name
                                          });
                }
            }

            return await Task.FromResult<IEnumerable<ChannelInfo>>(channels);
        }

        public async Task<IEnumerable<RecordingInfo>> GetRecordingsAsync(CancellationToken cancellationToken)
        {
            List<RecordingInfo> recordings = new List<RecordingInfo>();

            if (IsConnected)
            {
                string html;

                HttpRequestOptions options = new HttpRequestOptions()
                {
                    CancellationToken = cancellationToken,
                    Url = string.Format("{0}:{1}/service?method=recording.list&sid={2}", WebserviceUrl, Port, Sid)
                };

                using (var reader = new StreamReader(_httpClient.Get(options).Result))
                {
                    html = reader.ReadToEnd();
                }

                if (XmlHelper.GetSingleNode(html, "//rsp/@stat").InnerXml.ToLower() == "ok")
                {
                    recordings.AddRange(
                        from XmlNode node in XmlHelper.GetMultipleNodes(html, "//rsp/recordings/recording")
                        let startDate = DateTime.Parse(XmlHelper.GetSingleNode(node.OuterXml, "//start_time").InnerXml)
                        select new RecordingInfo()
                            {
                                Id = XmlHelper.GetSingleNode(node.OuterXml, "//id").InnerXml,
                                Name = XmlHelper.GetSingleNode(node.OuterXml, "//name").InnerXml,
                                Description = XmlHelper.GetSingleNode(node.OuterXml, "//desc").InnerXml,
                                StartDate = startDate,
                                Status = XmlHelper.GetSingleNode(node.OuterXml, "//status").InnerXml,
                                Quality = XmlHelper.GetSingleNode(node.OuterXml, "//quality").InnerXml,
                                ChannelName = XmlHelper.GetSingleNode(node.OuterXml, "//channel").InnerXml,
                                ChannelId = XmlHelper.GetSingleNode(node.OuterXml, "//channel_id").InnerXml,
                                Recurring = bool.Parse(XmlHelper.GetSingleNode(node.OuterXml, "//recurring").InnerXml),
                                RecurrringStartDate =
                                    DateTime.Parse(XmlHelper.GetSingleNode(node.OuterXml, "//recurring_start").InnerXml),
                                RecurringEndDate =
                                    DateTime.Parse(XmlHelper.GetSingleNode(node.OuterXml, "//recurring_end").InnerXml),
                                RecurringParent = XmlHelper.GetSingleNode(node.OuterXml, "//recurring_parent").InnerXml,
                                DayMask = XmlHelper.GetSingleNode(node.OuterXml, "//daymask").InnerXml.Split(',').ToList(),
                                EndDate =
                                    startDate.AddSeconds(
                                        (double.Parse(
                                            XmlHelper.GetSingleNode(node.OuterXml, "//duration_seconds").InnerXml)))
                            });
                }
            }

            return await Task.FromResult<IEnumerable<RecordingInfo>>(recordings);
        }

<<<<<<< HEAD
        public Task<EpgFullInfo> GetEpgAsync(string channelId, CancellationToken cancellationToken)
        {
            List<EpgInfo> epgInfos = new List<EpgInfo>();

            if (IsConnected)
            {
                string html;

                HttpRequestOptions options = new HttpRequestOptions()
                {
                    CancellationToken = cancellationToken,
                    Url = string.Format("{0}:{1}/service?method=channel.listings&channel_id={2}&sid={3}", WebserviceUrl, Port, channelId, Sid)
                };

                using (var reader = new StreamReader(_httpClient.Get(options).Result))
                {
                    html = reader.ReadToEnd();
                }

                if (XmlHelper.GetSingleNode(html, "//rsp/@stat").InnerXml.ToLower() == "ok")
                {
                    epgInfos.AddRange(
                        from XmlNode node in XmlHelper.GetMultipleNodes(html, "//rsp/listings/l")
                        let startDate = XmlHelper.GetSingleNode(node.OuterXml, "//start").InnerXml
                        let endDate = XmlHelper.GetSingleNode(node.OuterXml, "//end").InnerXml
                        select new EpgInfo()
                        {
                            Id = XmlHelper.GetSingleNode(node.OuterXml, "//id").InnerXml,
                            //Name = XmlHelper.GetSingleNode(node.OuterXml, "//name").InnerXml,
                            Description = XmlHelper.GetSingleNode(node.OuterXml, "//description").InnerXml,
                            StartDate = new DateTime(1970, 1, 1, 0, 0, 0, 0).AddSeconds(Math.Round(double.Parse(startDate)) / 1000d).ToLocalTime(),
                            EndDate = new DateTime(1970, 1, 1, 0, 0, 0, 0).AddSeconds(Math.Round(double.Parse(endDate)) / 1000d).ToLocalTime(),
                            Genre = XmlHelper.GetSingleNode(node.OuterXml, "//genre").InnerXml,
                        });
                }
            }

            return Task.FromResult<EpgFullInfo>(new EpgFullInfo() { ChannelId = channelId, EpgInfos = epgInfos });
        }

=======
>>>>>>> 0c142046
        /// <summary>
        /// Gets the name.
        /// </summary>
        /// <value>The name.</value>
        public string Name
        {
            get { return "Next Pvr"; }
        }

        public Task<EpgFullInfo> GetEpgAsync(string channelId, CancellationToken cancellationToken)
        {
            throw new NotImplementedException();
        }
    }
}<|MERGE_RESOLUTION|>--- conflicted
+++ resolved
@@ -1,14 +1,10 @@
-<<<<<<< HEAD
-﻿using System;
-using System.Globalization;
-=======
-﻿using MediaBrowser.Common.Net;
+﻿using System.Collections.Generic;
+using MediaBrowser.Common.Net;
 using MediaBrowser.Controller.LiveTv;
 using MediaBrowser.Model.LiveTv;
 using MediaBrowser.Plugins.NextPvr.Helpers;
 using System;
-using System.Collections.Generic;
->>>>>>> 0c142046
+using System.Globalization;
 using System.IO;
 using System.Linq;
 using System.Text;
@@ -200,7 +196,6 @@
             return await Task.FromResult<IEnumerable<RecordingInfo>>(recordings);
         }
 
-<<<<<<< HEAD
         public Task<EpgFullInfo> GetEpgAsync(string channelId, CancellationToken cancellationToken)
         {
             List<EpgInfo> epgInfos = new List<EpgInfo>();
@@ -229,7 +224,7 @@
                         select new EpgInfo()
                         {
                             Id = XmlHelper.GetSingleNode(node.OuterXml, "//id").InnerXml,
-                            //Name = XmlHelper.GetSingleNode(node.OuterXml, "//name").InnerXml,
+                            Name = XmlHelper.GetSingleNode(node.OuterXml, "//name").InnerXml,
                             Description = XmlHelper.GetSingleNode(node.OuterXml, "//description").InnerXml,
                             StartDate = new DateTime(1970, 1, 1, 0, 0, 0, 0).AddSeconds(Math.Round(double.Parse(startDate)) / 1000d).ToLocalTime(),
                             EndDate = new DateTime(1970, 1, 1, 0, 0, 0, 0).AddSeconds(Math.Round(double.Parse(endDate)) / 1000d).ToLocalTime(),
@@ -241,8 +236,6 @@
             return Task.FromResult<EpgFullInfo>(new EpgFullInfo() { ChannelId = channelId, EpgInfos = epgInfos });
         }
 
-=======
->>>>>>> 0c142046
         /// <summary>
         /// Gets the name.
         /// </summary>
@@ -251,10 +244,5 @@
         {
             get { return "Next Pvr"; }
         }
-
-        public Task<EpgFullInfo> GetEpgAsync(string channelId, CancellationToken cancellationToken)
-        {
-            throw new NotImplementedException();
-        }
     }
 }