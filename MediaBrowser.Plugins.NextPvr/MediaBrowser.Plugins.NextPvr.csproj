--- conflicted
+++ resolved
@@ -32,19 +32,6 @@
     <WarningLevel>4</WarningLevel>
   </PropertyGroup>
   <ItemGroup>
-<<<<<<< HEAD
-    <Reference Include="MediaBrowser.Common, Version=3.0.5238.119, Culture=neutral, processorArchitecture=MSIL">
-      <SpecificVersion>False</SpecificVersion>
-      <HintPath>..\packages\MediaBrowser.Common.3.0.361\lib\net45\MediaBrowser.Common.dll</HintPath>
-    </Reference>
-    <Reference Include="MediaBrowser.Controller, Version=3.0.5228.28548, Culture=neutral, processorArchitecture=MSIL">
-      <SpecificVersion>False</SpecificVersion>
-      <HintPath>..\packages\MediaBrowser.Server.Core.3.0.361\lib\net45\MediaBrowser.Controller.dll</HintPath>
-    </Reference>
-    <Reference Include="MediaBrowser.Model, Version=3.0.5238.118, Culture=neutral, processorArchitecture=MSIL">
-      <SpecificVersion>False</SpecificVersion>
-      <HintPath>..\packages\MediaBrowser.Common.3.0.361\lib\net45\MediaBrowser.Model.dll</HintPath>
-=======
     <Reference Include="MediaBrowser.Common, Version=3.0.5244.32386, Culture=neutral, processorArchitecture=MSIL">
       <SpecificVersion>False</SpecificVersion>
       <HintPath>..\packages\MediaBrowser.Common.3.0.366\lib\net45\MediaBrowser.Common.dll</HintPath>
@@ -56,7 +43,6 @@
     <Reference Include="MediaBrowser.Model, Version=3.0.5244.32385, Culture=neutral, processorArchitecture=MSIL">
       <SpecificVersion>False</SpecificVersion>
       <HintPath>..\packages\MediaBrowser.Common.3.0.366\lib\net45\MediaBrowser.Model.dll</HintPath>
->>>>>>> 146c621f
     </Reference>
     <Reference Include="System" />
     <Reference Include="System.Core" />
