--- conflicted
+++ resolved
@@ -36,7 +36,6 @@
             new Regex(@"(?<name>.*)")
         };
 
-<<<<<<< HEAD
         private readonly Dictionary<string, string> _replaceEndNumerals = new ()
         {
             { " i", " 1" },
@@ -52,19 +51,11 @@
         };
 
         private readonly IHttpClientFactory _httpClientFactory;
-        private readonly IJsonSerializer _jsonSerializer;
         private readonly ILogger<GoogleBooksProvider> _logger;
 
         public GoogleBooksProvider(
             ILogger<GoogleBooksProvider> logger,
-            IHttpClientFactory httpClientFactory,
-            IJsonSerializer jsonSerializer)
-=======
-        private IHttpClientFactory _httpClientFactory;
-        private ILogger<GoogleBooksProvider> _logger;
-
-        public GoogleBooksProvider(ILogger<GoogleBooksProvider> logger, IHttpClientFactory httpClientFactory)
->>>>>>> 3b3b63b8
+            IHttpClientFactory httpClientFactory)
         {
             _httpClientFactory = httpClientFactory;
             _logger = logger;
