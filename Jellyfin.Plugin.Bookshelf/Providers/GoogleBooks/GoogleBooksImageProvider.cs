﻿using System.Collections.Generic;
using System.Linq;
using System.Net.Http;
using System.Threading;
using System.Threading.Tasks;
using MediaBrowser.Common.Net;
using MediaBrowser.Controller.Entities;
using MediaBrowser.Controller.Providers;
using MediaBrowser.Model.Entities;
using MediaBrowser.Model.Providers;
using Microsoft.Extensions.Logging;
using System.Text.Json;
using MediaBrowser.Common.Json;

namespace Jellyfin.Plugin.Bookshelf.Providers.GoogleBooks
{
    public class GoogleBooksImageProvider : IRemoteImageProvider
    {
<<<<<<< HEAD
        private readonly IHttpClientFactory _httpClientFactory;
        private readonly IJsonSerializer _jsonSerializer;
        private ILogger<GoogleBooksImageProvider> _logger;

        public GoogleBooksImageProvider(
            ILogger<GoogleBooksImageProvider> logger,
            IHttpClientFactory httpClientFactory,
            IJsonSerializer jsonSerializer)
=======
        private IHttpClientFactory _httpClientFactory;
        private ILogger<GoogleBooksImageProvider> _logger;

        public GoogleBooksImageProvider(ILogger<GoogleBooksImageProvider> logger, IHttpClientFactory httpClientFactory)
>>>>>>> 3b3b63b8
        {
            _httpClientFactory = httpClientFactory;
            _logger = logger;
        }

        public string Name => "Google Books";

        public bool Supports(BaseItem item)
        {
            return item is Book;
        }

        public IEnumerable<ImageType> GetSupportedImages(BaseItem item)
        {
            yield return ImageType.Primary;
        }

        public async Task<IEnumerable<RemoteImageInfo>> GetImages(BaseItem item, CancellationToken cancellationToken)
        {
            cancellationToken.ThrowIfCancellationRequested();
            var list = new List<RemoteImageInfo>();

            var googleBookId = item.GetProviderId("GoogleBooks");

            if (string.IsNullOrEmpty(googleBookId))
            {
                return list;
            }

            var bookResult = await FetchBookData(googleBookId, cancellationToken);

            if (bookResult == null)
            {
                return list;
            }

            list.AddRange(ProcessBookImage(bookResult).Select(image => new RemoteImageInfo
            {
                ProviderName = Name,
                Url = image
            }));

            return list;
        }

        public async Task<HttpResponseMessage> GetImageResponse(string url, CancellationToken cancellationToken)
        {
            var httpClient = _httpClientFactory.CreateClient(NamedClient.Default);
            return await httpClient.GetAsync(url).ConfigureAwait(false);
        }

        private async Task<BookResult> FetchBookData(string googleBookId, CancellationToken cancellationToken)
        {
            cancellationToken.ThrowIfCancellationRequested();

            var url = string.Format(GoogleApiUrls.DetailsUrl, googleBookId);

            var httpClient = _httpClientFactory.CreateClient(NamedClient.Default);

            using (var response = await httpClient.GetAsync(url).ConfigureAwait(false))
            {
                await using var stream = await response.Content.ReadAsStreamAsync().ConfigureAwait(false);
                return await JsonSerializer.DeserializeAsync<BookResult>(stream, JsonDefaults.GetOptions()).ConfigureAwait(false);
            }
        }

        private List<string> ProcessBookImage(BookResult bookResult)
        {
            var images = new List<string>();
            if (!string.IsNullOrEmpty(bookResult.volumeInfo.imageLinks?.extraLarge))
            {
                images.Add(bookResult.volumeInfo.imageLinks.extraLarge);
            }
            else if (!string.IsNullOrEmpty(bookResult.volumeInfo.imageLinks?.large))
            {
                images.Add(bookResult.volumeInfo.imageLinks.large);
            }
            else if (!string.IsNullOrEmpty(bookResult.volumeInfo.imageLinks?.medium))
            {
                images.Add(bookResult.volumeInfo.imageLinks.medium);
            }
            else if (!string.IsNullOrEmpty(bookResult.volumeInfo.imageLinks?.small))
            {
                images.Add(bookResult.volumeInfo.imageLinks.small);
            }

            // sometimes the thumbnails can be different from the larger images
            if (!string.IsNullOrEmpty(bookResult.volumeInfo.imageLinks?.thumbnail))
            {
                images.Add(bookResult.volumeInfo.imageLinks.thumbnail);
            }
            else if (!string.IsNullOrEmpty(bookResult.volumeInfo.imageLinks?.smallThumbnail))
            {
                images.Add(bookResult.volumeInfo.imageLinks.smallThumbnail);
            }

            return images;
        }
    }
}<|MERGE_RESOLUTION|>--- conflicted
+++ resolved
@@ -16,21 +16,10 @@
 {
     public class GoogleBooksImageProvider : IRemoteImageProvider
     {
-<<<<<<< HEAD
         private readonly IHttpClientFactory _httpClientFactory;
-        private readonly IJsonSerializer _jsonSerializer;
-        private ILogger<GoogleBooksImageProvider> _logger;
-
-        public GoogleBooksImageProvider(
-            ILogger<GoogleBooksImageProvider> logger,
-            IHttpClientFactory httpClientFactory,
-            IJsonSerializer jsonSerializer)
-=======
-        private IHttpClientFactory _httpClientFactory;
         private ILogger<GoogleBooksImageProvider> _logger;
 
         public GoogleBooksImageProvider(ILogger<GoogleBooksImageProvider> logger, IHttpClientFactory httpClientFactory)
->>>>>>> 3b3b63b8
         {
             _httpClientFactory = httpClientFactory;
             _logger = logger;
