﻿using System.Collections.Generic;
using System.Linq;
using System.Net.Http;
using System.Text.Json;
using System.Threading;
using System.Threading.Tasks;
using MediaBrowser.Common.Json;
using MediaBrowser.Common.Net;
using MediaBrowser.Controller.Entities;
using MediaBrowser.Controller.Providers;
using MediaBrowser.Model.Entities;
using MediaBrowser.Model.Providers;
using Microsoft.Extensions.Logging;
<<<<<<< HEAD
=======
using System.Text.Json;
using Jellyfin.Extensions.Json;
>>>>>>> 377bfcea

namespace Jellyfin.Plugin.Bookshelf.Providers.GoogleBooks
{
    public class GoogleBooksImageProvider : IRemoteImageProvider
    {
        private readonly IHttpClientFactory _httpClientFactory;
        private ILogger<GoogleBooksImageProvider> _logger;

        public GoogleBooksImageProvider(ILogger<GoogleBooksImageProvider> logger, IHttpClientFactory httpClientFactory)
        {
            _httpClientFactory = httpClientFactory;
            _logger = logger;
        }

        public string Name => "Google Books";

        public bool Supports(BaseItem item)
        {
            return item is Book;
        }

        public IEnumerable<ImageType> GetSupportedImages(BaseItem item)
        {
            yield return ImageType.Primary;
        }

        public async Task<IEnumerable<RemoteImageInfo>> GetImages(BaseItem item, CancellationToken cancellationToken)
        {
            cancellationToken.ThrowIfCancellationRequested();
            var list = new List<RemoteImageInfo>();

            var googleBookId = item.GetProviderId("GoogleBooks");

            if (string.IsNullOrEmpty(googleBookId))
            {
                return list;
            }

            var bookResult = await FetchBookData(googleBookId, cancellationToken);

            if (bookResult == null)
            {
                return list;
            }

            list.AddRange(ProcessBookImage(bookResult).Select(image => new RemoteImageInfo
            {
                ProviderName = Name,
                Url = image
            }));

            return list;
        }

        public async Task<HttpResponseMessage> GetImageResponse(string url, CancellationToken cancellationToken)
        {
            var httpClient = _httpClientFactory.CreateClient(NamedClient.Default);
            return await httpClient.GetAsync(url).ConfigureAwait(false);
        }

        private async Task<BookResult> FetchBookData(string googleBookId, CancellationToken cancellationToken)
        {
            cancellationToken.ThrowIfCancellationRequested();

            var url = string.Format(GoogleApiUrls.DetailsUrl, googleBookId);

            var httpClient = _httpClientFactory.CreateClient(NamedClient.Default);

            using (var response = await httpClient.GetAsync(url).ConfigureAwait(false))
            {
                await using var stream = await response.Content.ReadAsStreamAsync().ConfigureAwait(false);
                return await JsonSerializer.DeserializeAsync<BookResult>(stream, JsonDefaults.Options).ConfigureAwait(false);
            }
        }

        private List<string> ProcessBookImage(BookResult bookResult)
        {
            var images = new List<string>();
            if (!string.IsNullOrEmpty(bookResult.volumeInfo.imageLinks?.extraLarge))
            {
                images.Add(bookResult.volumeInfo.imageLinks.extraLarge);
            }
            else if (!string.IsNullOrEmpty(bookResult.volumeInfo.imageLinks?.large))
            {
                images.Add(bookResult.volumeInfo.imageLinks.large);
            }
            else if (!string.IsNullOrEmpty(bookResult.volumeInfo.imageLinks?.medium))
            {
                images.Add(bookResult.volumeInfo.imageLinks.medium);
            }
            else if (!string.IsNullOrEmpty(bookResult.volumeInfo.imageLinks?.small))
            {
                images.Add(bookResult.volumeInfo.imageLinks.small);
            }

            // sometimes the thumbnails can be different from the larger images
            if (!string.IsNullOrEmpty(bookResult.volumeInfo.imageLinks?.thumbnail))
            {
                images.Add(bookResult.volumeInfo.imageLinks.thumbnail);
            }
            else if (!string.IsNullOrEmpty(bookResult.volumeInfo.imageLinks?.smallThumbnail))
            {
                images.Add(bookResult.volumeInfo.imageLinks.smallThumbnail);
            }

            return images;
        }
    }
}<|MERGE_RESOLUTION|>--- conflicted
+++ resolved
@@ -1,27 +1,22 @@
 ﻿using System.Collections.Generic;
 using System.Linq;
-using System.Net.Http;
-using System.Text.Json;
 using System.Threading;
 using System.Threading.Tasks;
-using MediaBrowser.Common.Json;
+using System.Net.Http;
 using MediaBrowser.Common.Net;
 using MediaBrowser.Controller.Entities;
 using MediaBrowser.Controller.Providers;
 using MediaBrowser.Model.Entities;
 using MediaBrowser.Model.Providers;
 using Microsoft.Extensions.Logging;
-<<<<<<< HEAD
-=======
 using System.Text.Json;
 using Jellyfin.Extensions.Json;
->>>>>>> 377bfcea
 
 namespace Jellyfin.Plugin.Bookshelf.Providers.GoogleBooks
 {
     public class GoogleBooksImageProvider : IRemoteImageProvider
     {
-        private readonly IHttpClientFactory _httpClientFactory;
+        private IHttpClientFactory _httpClientFactory;
         private ILogger<GoogleBooksImageProvider> _logger;
 
         public GoogleBooksImageProvider(ILogger<GoogleBooksImageProvider> logger, IHttpClientFactory httpClientFactory)
@@ -68,12 +63,6 @@
             }));
 
             return list;
-        }
-
-        public async Task<HttpResponseMessage> GetImageResponse(string url, CancellationToken cancellationToken)
-        {
-            var httpClient = _httpClientFactory.CreateClient(NamedClient.Default);
-            return await httpClient.GetAsync(url).ConfigureAwait(false);
         }
 
         private async Task<BookResult> FetchBookData(string googleBookId, CancellationToken cancellationToken)
@@ -123,5 +112,11 @@
 
             return images;
         }
+
+        public async Task<HttpResponseMessage> GetImageResponse(string url, CancellationToken cancellationToken)
+        {
+            var httpClient = _httpClientFactory.CreateClient(NamedClient.Default);
+            return await httpClient.GetAsync(url).ConfigureAwait(false);
+        }
     }
 }